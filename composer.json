{
    "name": "longitude-one/wkt-parser",
    "type": "library",
    "description": "Parser for well-known text (WKT) object strings",
    "keywords": ["parser", "lexer", "string", "text", "geometry", "geography", "spatial", "wkt", "ewkt"],
    "authors": [
        {
            "name":  "Alexandre Tranchant",
            "email": "alexandre.tranchant@gmail.com"
        },
        {
            "name":  "axi"
        },
        {
            "name":  "Derek J. Lambert",
            "email": "dlambert@dereklambert.com"
        },
        {
            "name":  "ellisgl"
        }
    ],
    "license": "MIT",
    "replace": {
        "creof/wkt-parser": "*"
    },
    "require": {
        "php": "^8.1",
<<<<<<< HEAD
        "ext-ctype": "*",
        "doctrine/lexer": "^3.1"
=======
        "doctrine/lexer": "^2.1"
>>>>>>> cf90751a
    },
    "minimum-stability": "dev",
    "prefer-stable": true,
    "require-dev": {
        "phpunit/phpunit": "^10.5"
    },
    "autoload": {
        "psr-0": {
            "LongitudeOne\\Geo\\WKT": "lib/"
        }
    },
    "autoload-dev": {
        "psr-0": {
            "LongitudeOne\\Geo\\WKT\\Tests": "tests/"
        }
    }
}<|MERGE_RESOLUTION|>--- conflicted
+++ resolved
@@ -25,12 +25,7 @@
     },
     "require": {
         "php": "^8.1",
-<<<<<<< HEAD
-        "ext-ctype": "*",
         "doctrine/lexer": "^3.1"
-=======
-        "doctrine/lexer": "^2.1"
->>>>>>> cf90751a
     },
     "minimum-stability": "dev",
     "prefer-stable": true,
